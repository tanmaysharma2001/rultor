--- conflicted
+++ resolved
@@ -77,13 +77,7 @@
         final StandRs rest = new StandRs();
         final Stand stand = Mockito.mock(Stand.class);
         Mockito.doReturn(BaseRs.TEST_URN).when(stand).owner();
-<<<<<<< HEAD
-        final Pulse pulse = Mockito.mock(Pulse.class);
-        final Pageable<Pulse, Coordinates> pulses =
-            new Pageable.Row<Pulse, Coordinates>(Arrays.asList(pulse));
-=======
-        final Pulses pulses = Mockito.mock(Pulses.class);
->>>>>>> 09b550c6
+        final Pulses pulses = new Pulses.Row(Arrays.asList(pulse));
         Mockito.doReturn(pulses).when(stand).pulses();
         final Coordinates coords = new Coordinates.Simple(
             new URN("urn:test:888"), "some-rule-identifier"
