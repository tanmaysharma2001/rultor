--- conflicted
+++ resolved
@@ -40,12 +40,8 @@
                 <meta name="description" content="Programmable Enforcer of a Software Development Process"/>
                 <meta name="keywords" content="continuous integration, continuous delivery, software development process, revision control"/>
                 <meta name="author" content="rultor.com"/>
-<<<<<<< HEAD
                 <link href="//netdna.bootstrapcdn.com/bootstrap/3.0.0-rc1/css/bootstrap.min.css" rel="stylesheet" />
-                <link href="//netdna.bootstrapcdn.com/font-awesome/3.1.1/css/font-awesome.css" rel="stylesheet" />
-=======
                 <link href="//netdna.bootstrapcdn.com/font-awesome/3.2.1/css/font-awesome.css" rel="stylesheet" />
->>>>>>> 23d9ca26
                 <link rel="stylesheet" type="text/css" media="all">
                     <xsl:attribute name="href">
                         <xsl:text>/css/main.css?</xsl:text>
