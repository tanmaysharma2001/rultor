--- conflicted
+++ resolved
@@ -35,27 +35,21 @@
 import com.jcabi.github.Github;
 import com.jcabi.github.Issue;
 import com.jcabi.github.Release;
-<<<<<<< HEAD
+import com.jcabi.github.Releases;
 import com.jcabi.github.Repo;
 import com.jcabi.github.RepoCommit;
-=======
-import com.jcabi.github.Releases;
->>>>>>> d9c4687c
 import com.jcabi.log.Logger;
 import com.jcabi.xml.XML;
 import com.rultor.agents.AbstractAgent;
 import java.io.IOException;
-<<<<<<< HEAD
 import java.text.DateFormat;
 import java.text.SimpleDateFormat;
 import java.util.Collection;
 import java.util.Date;
 import java.util.LinkedList;
 import java.util.Locale;
+import java.util.ResourceBundle;
 import java.util.TimeZone;
-=======
-import java.util.ResourceBundle;
->>>>>>> d9c4687c
 import lombok.EqualsAndHashCode;
 import lombok.ToString;
 import org.xembly.Directive;
@@ -101,16 +95,6 @@
         final XML req = xml.nodes("/talk/request").get(0);
         final Issue.Smart issue = new TalkIssues(this.github, xml).get();
         final String tag = req.xpath("args/arg[@name='tag']/text()").get(0);
-<<<<<<< HEAD
-        final Repo repo = issue.repo();
-        final Date prev = this.previous(repo);
-        final Release.Smart release = new Release.Smart(
-            repo.releases().create(tag)
-        );
-        release.name(issue.title());
-        release.body(this.body(repo, prev, release.publishedAt()));
-        Logger.info(this, "tag %s commented", tag);
-=======
         final Releases.Smart rels = new Releases.Smart(issue.repo().releases());
         if (rels.exists(tag)) {
             final Release.Smart rel = new Release.Smart(rels.find(tag));
@@ -128,12 +112,13 @@
             );
             Logger.info(this, "duplicate tag %s commented", tag);
         } else {
+            final Repo repo = issue.repo();
+            final Date prev = this.previous(repo);
             final Release.Smart rel = new Release.Smart(rels.create(tag));
             rel.name(issue.title());
-            rel.body(String.format("See #%d", issue.number()));
+            rel.body(this.body(repo, prev, rel.publishedAt()));
             Logger.info(this, "tag %s created and commented", tag);
         }
->>>>>>> d9c4687c
         return new Directives();
     }
 
