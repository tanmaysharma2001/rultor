--- conflicted
+++ resolved
@@ -85,15 +85,11 @@
     docker pull "${use_image}"
   fi
   docker run --rm -v "$(pwd):/main" "${vars[@]}" \
-<<<<<<< HEAD
-    --memory=4g "--cidfile=$(pwd)/cid" -w=/main "${use_image}" /main/entry.sh
+    --memory=4g "--cidfile=$(pwd)/cid" -w=/main \
+    --name="${talk}" "${image}" /main/entry.sh
   if [ -n "${directory}" ]; then
     docker rmi "${use_image}"
   fi
-=======
-    --memory=4g "--cidfile=$(pwd)/cid" -w=/main \
-    --name="${talk}" "${image}" /main/entry.sh
->>>>>>> 3c48b4a2
   sudo chown -R $(whoami) repo
   cd repo
 }