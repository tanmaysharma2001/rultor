--- conflicted
+++ resolved
@@ -124,15 +124,7 @@
                 )
             )
         ).when(second).tags();
-<<<<<<< HEAD
-        final Pageable<Pulse, Coordinates> pulses =
-            new Pageable.Row<Pulse, Coordinates>(Arrays.asList(first, second));
-=======
-        final Pulses pulses = Mockito.mock(Pulses.class);
-        Mockito.doReturn(
-            Arrays.asList(first, second).iterator()
-        ).when(pulses).iterator();
->>>>>>> 09b550c6
+        final Pulses pulses = new Pulses.Row(Arrays.asList(first, second));
         final Stand stand = Mockito.mock(Stand.class);
         Mockito.doReturn(pulses).when(stand).pulses();
         new Xembler(widget.render(stand)).apply(dom);
@@ -177,14 +169,7 @@
                 )
             )
         ).when(first).tags();
-<<<<<<< HEAD
-        final Pageable<Pulse, Coordinates> pulses =
-            new Pageable.Row<Pulse, Coordinates>(Arrays.asList(first));
-=======
-        final Pulses pulses = Mockito.mock(Pulses.class);
-        Mockito.doReturn(Arrays.asList(first).iterator())
-            .when(pulses).iterator();
->>>>>>> 09b550c6
+        final Pulses pulses = new Pulses.Row(Arrays.asList(first));
         final Stand stand = Mockito.mock(Stand.class);
         Mockito.doReturn(pulses).when(stand).pulses();
         new Xembler(widget.render(stand)).apply(dom);
@@ -205,14 +190,7 @@
         final Document dom = DocumentBuilderFactory.newInstance()
             .newDocumentBuilder().newDocument();
         dom.appendChild(dom.createElement("widget"));
-<<<<<<< HEAD
-        final Pageable<Pulse, Coordinates> pulses =
-            new Pageable.Row<Pulse, Coordinates>();
-=======
-        final Pulses pulses = Mockito.mock(Pulses.class);
-        Mockito.doReturn(new ArrayList<Pulse>(0).iterator())
-            .when(pulses).iterator();
->>>>>>> 09b550c6
+        final Pulses pulses = new Pulses.Row();
         final Stand stand = Mockito.mock(Stand.class);
         Mockito.doReturn(pulses).when(stand).pulses();
         new Xembler(widget.render(stand)).apply(dom);
