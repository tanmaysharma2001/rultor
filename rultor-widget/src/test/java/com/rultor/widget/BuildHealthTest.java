--- conflicted
+++ resolved
@@ -113,15 +113,8 @@
                 )
             )
         ).when(second).tags();
-<<<<<<< HEAD
-        final Pageable<Pulse, Coordinates> pulses =
-            new Pageable.Row<Pulse, Coordinates>(Arrays.asList(first, second));
-=======
-        final Pulses pulses = Mockito.mock(Pulses.class);
-        Mockito.doReturn(
-            Arrays.asList(first, second).iterator()
-        ).when(pulses).iterator();
->>>>>>> 09b550c6
+        final Pulses pulses =
+            new Pulses.Row(Arrays.asList(first, second));
         final Stand stand = Mockito.mock(Stand.class);
         Mockito.doReturn(pulses).when(stand).pulses();
         new Xembler(widget.render(stand)).apply(dom);
@@ -165,14 +158,7 @@
                 )
             )
         ).when(first).tags();
-<<<<<<< HEAD
-        final Pageable<Pulse, Coordinates> pulses =
-            new Pageable.Row<Pulse, Coordinates>(Arrays.asList(first));
-=======
-        final Pulses pulses = Mockito.mock(Pulses.class);
-        Mockito.doReturn(Arrays.asList(first).iterator())
-            .when(pulses).iterator();
->>>>>>> 09b550c6
+        final Pulses pulses = new Pulses.Row(Arrays.asList(first));
         final Stand stand = Mockito.mock(Stand.class);
         Mockito.doReturn(pulses).when(stand).pulses();
         new Xembler(widget.render(stand)).apply(dom);
@@ -245,15 +231,7 @@
                 )
             )
         ).when(second).tags();
-<<<<<<< HEAD
-        final Pageable<Pulse, Coordinates> pulses =
-            new Pageable.Row<Pulse, Coordinates>(Arrays.asList(first, second));
-=======
-        final Pulses pulses = Mockito.mock(Pulses.class);
-        Mockito.doReturn(
-            Arrays.asList(first, second).iterator()
-        ).when(pulses).iterator();
->>>>>>> 09b550c6
+        final Pulses pulses = new Pulses.Row(Arrays.asList(first, second));
         final Stand stand = Mockito.mock(Stand.class);
         Mockito.doReturn(pulses).when(stand).pulses();
         new Xembler(widget.render(stand)).apply(dom);
@@ -278,14 +256,7 @@
         final Document dom = DocumentBuilderFactory.newInstance()
             .newDocumentBuilder().newDocument();
         dom.appendChild(dom.createElement("widget"));
-<<<<<<< HEAD
-        final Pageable<Pulse, Coordinates> pulses =
-            new Pageable.Row<Pulse, Coordinates>();
-=======
-        final Pulses pulses = Mockito.mock(Pulses.class);
-        Mockito.doReturn(new ArrayList<Pulse>(0).iterator())
-            .when(pulses).iterator();
->>>>>>> 09b550c6
+        final Pulses pulses = new Pulses.Row<Pulse, Coordinates>();
         final Stand stand = Mockito.mock(Stand.class);
         Mockito.doReturn(pulses).when(stand).pulses();
         new Xembler(widget.render(stand)).apply(dom);
